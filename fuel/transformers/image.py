--- conflicted
+++ resolved
@@ -473,7 +473,6 @@
                                 self.data_stream.axis_labels[source_name],
                                 source_name)
         windowed_height, windowed_width = self.window_shape
-<<<<<<< HEAD
         if isinstance(source, list) and all(isinstance(b, numpy.ndarray) and
                                             b.ndim == 3 for b in source):
             return [self.transform_source_example(im, source_name)
@@ -484,9 +483,6 @@
                                                               source_name)
                                 for im in source])
         elif isinstance(source, numpy.ndarray) and source.ndim == 4:
-=======
-        if isinstance(source, numpy.ndarray) and source.ndim == 4:
->>>>>>> 7ac9b819
             # Hardcoded assumption of (batch, channels, height, width).
             # This is what the fast Cython code supports.
             out = numpy.empty(source.shape[:2] + self.window_shape,
@@ -537,7 +533,6 @@
                        off_w:off_w + windowed_width]
 
 
-<<<<<<< HEAD
 class RandomFixedSizeCrop3D(RandomFixedSizeCrop):
     """An extension of the RandomFixedSizeCrop that works for 3D arrays.
     It assumes that the first dimension (2nd in batch mode) are the channels.
@@ -929,138 +924,6 @@
         return batch
 
 
-class Random2DRotation(SourcewiseTransformer, ExpectsAxisLabels):
-    """Randomly rotate 2D images in the spatial plane.
-=======
-class Random2DRotation(SourcewiseTransformer, ExpectsAxisLabels):
-    """Randomly rotate 2D images in the spatial plane.
-
->>>>>>> 7ac9b819
-    Parameters
-    ----------
-    data_stream : :class:`AbstractDataStream`
-        The data stream to wrap.
-<<<<<<< HEAD
-    maximum_rotation : float, default 3.14159
-        Maximum amount of rotation in radians. The image will be rotated by
-        an angle in the range [-maximum_rotation, maximum_rotation].
-=======
-    maximum_rotation : float, default `math.pi`
-        Maximum amount of rotation in radians. The image will be rotated by
-        an angle in the range [-maximum_rotation, maximum_rotation].
-    resample : str, optional
-        Resampling filter for PIL to use to upsample any images requiring
-        it. Options include 'nearest' (default), 'bilinear', and 'bicubic'.
-        See the PIL documentation for more detailed information.
-
->>>>>>> 7ac9b819
-    Notes
-    -----
-    This transformer expects to act on stream sources which provide one of
-
-     * Single images represented as 3-dimensional ndarrays, with layout
-       `(channel, height, width)`.
-     * Batches of images represented as lists of 3-dimensional ndarrays,
-       possibly of different shapes (i.e. images of differing
-       heights/widths).
-     * Batches of images represented as 4-dimensional ndarrays, with
-       layout `(batch, channel, height, width)`.
-<<<<<<< HEAD
-    The format of the stream will be un-altered, i.e. if lists are
-    yielded by `data_stream` then lists will be yielded by this
-    transformer.
-    """
-    def __init__(self, data_stream, maximum_rotation=math.pi, **kwargs):
-=======
-
-    The format of the stream will be un-altered, i.e. if lists are
-    yielded by `data_stream` then lists will be yielded by this
-    transformer.
-
-    """
-    def __init__(self, data_stream, maximum_rotation=math.pi,
-                 resample='nearest', **kwargs):
->>>>>>> 7ac9b819
-        if maximum_rotation <= 0 or maximum_rotation > math.pi:
-            raise ValueError('maximum_rotation ({:.5f}) must be in the range '
-                             '(0, math.pi]'.format(maximum_rotation))
-        self.maximum_rotation = numpy.rad2deg(maximum_rotation)
-<<<<<<< HEAD
-=======
-        try:
-            self.resample = getattr(Image, resample.upper())
-        except AttributeError:
-            raise ValueError("unknown resampling filter '{}'".format(resample))
-
->>>>>>> 7ac9b819
-        self.rng = kwargs.pop('rng', None)
-        self.warned_axis_labels = False
-        if self.rng is None:
-            self.rng = numpy.random.RandomState(config.default_seed)
-        kwargs.setdefault('produces_examples', data_stream.produces_examples)
-        kwargs.setdefault('axis_labels', data_stream.axis_labels)
-        super(Random2DRotation, self).__init__(data_stream, **kwargs)
-
-    def transform_source_batch(self, source, source_name):
-        self.verify_axis_labels(('batch', 'channel', 'height', 'width'),
-                                self.data_stream.axis_labels[source_name],
-                                source_name)
-<<<<<<< HEAD
-        if isinstance(source, list) and all(isinstance(b, numpy.ndarray) and
-                                            b.ndim == 3 for b in source):
-            return [self.transform_source_example(im, source_name)
-                    for im in source]
-=======
-        rotation_angles = self.rng.uniform(-self.maximum_rotation,
-                                           self.maximum_rotation,
-                                           len(source))
-        if isinstance(source, list) and all(isinstance(b, numpy.ndarray) and
-                                            b.ndim == 3 for b in source):
-            return [self._example_transform(im, angle)
-                    for im, angle in zip(source, rotation_angles)]
->>>>>>> 7ac9b819
-        elif isinstance(source, numpy.ndarray) and source.dtype == object and \
-                all(isinstance(b, numpy.ndarray) and b.ndim == 3 for b in
-                    source):
-            out = numpy.empty(len(source), dtype=object)
-<<<<<<< HEAD
-            for im_idx, im in enumerate(source):
-                out[im_idx] = self.transform_source_example(im, source_name)
-            return out
-        elif isinstance(source, numpy.ndarray) and source.ndim == 4:
-            return numpy.array([self.transform_source_example(im, source_name)
-                                for im in source], dtype=source.dtype)
-=======
-            for im_idx, (im, angle) in enumerate(zip(source, rotation_angles)):
-                out[im_idx] = self._example_transform(im, angle)
-            return out
-        elif isinstance(source, numpy.ndarray) and source.ndim == 4:
-            return numpy.array([self._example_transform(im, angle)
-                                for im, angle in zip(source, rotation_angles)],
-                               dtype=source.dtype)
->>>>>>> 7ac9b819
-        else:
-            raise ValueError("uninterpretable batch format; expected a list "
-                             "of arrays with ndim = 3, or an array with "
-                             "ndim = 4")
-
-    def transform_source_example(self, example, source_name):
-        self.verify_axis_labels(('channel', 'height', 'width'),
-                                self.data_stream.axis_labels[source_name],
-                                source_name)
-        if not isinstance(example, numpy.ndarray) or example.ndim != 3:
-            raise ValueError("uninterpretable example format; expected "
-                             "ndarray with ndim = 3")
-<<<<<<< HEAD
-        # we aim to perform the same rotation for all channels
-        rotation_angle = self.rng.uniform(-self.maximum_rotation,
-                                          self.maximum_rotation)
-        return numpy.array([scipy.ndimage.interpolation.rotate(img,
-                                                               rotation_angle,
-                                                               reshape=False)
-                            for img in example])
-
-
 class Image2DSlicer(SourcewiseTransformer):
     """Applies a transformation to a source.
 
@@ -1181,7 +1044,93 @@
         mask = numpy.logical_and(gamma_corrected >= 0, gamma_corrected <= 1)
         gamma_corrected[mask] = numpy.power(gamma_corrected[mask], gamma)
         return gamma_corrected
-=======
+
+
+class Random2DRotation(SourcewiseTransformer, ExpectsAxisLabels):
+    """Randomly rotate 2D images in the spatial plane.
+
+    Parameters
+    ----------
+    data_stream : :class:`AbstractDataStream`
+        The data stream to wrap.
+    maximum_rotation : float, default `math.pi`
+        Maximum amount of rotation in radians. The image will be rotated by
+        an angle in the range [-maximum_rotation, maximum_rotation].
+    resample : str, optional
+        Resampling filter for PIL to use to upsample any images requiring
+        it. Options include 'nearest' (default), 'bilinear', and 'bicubic'.
+        See the PIL documentation for more detailed information.
+
+    Notes
+    -----
+    This transformer expects to act on stream sources which provide one of
+
+     * Single images represented as 3-dimensional ndarrays, with layout
+       `(channel, height, width)`.
+     * Batches of images represented as lists of 3-dimensional ndarrays,
+       possibly of different shapes (i.e. images of differing
+       heights/widths).
+     * Batches of images represented as 4-dimensional ndarrays, with
+       layout `(batch, channel, height, width)`.
+
+    The format of the stream will be un-altered, i.e. if lists are
+    yielded by `data_stream` then lists will be yielded by this
+    transformer.
+
+    """
+    def __init__(self, data_stream, maximum_rotation=math.pi,
+                 resample='nearest', **kwargs):
+        if maximum_rotation <= 0 or maximum_rotation > math.pi:
+            raise ValueError('maximum_rotation ({:.5f}) must be in the range '
+                             '(0, math.pi]'.format(maximum_rotation))
+        self.maximum_rotation = numpy.rad2deg(maximum_rotation)
+        try:
+            self.resample = getattr(Image, resample.upper())
+        except AttributeError:
+            raise ValueError("unknown resampling filter '{}'".format(resample))
+
+        self.rng = kwargs.pop('rng', None)
+        self.warned_axis_labels = False
+        if self.rng is None:
+            self.rng = numpy.random.RandomState(config.default_seed)
+        kwargs.setdefault('produces_examples', data_stream.produces_examples)
+        kwargs.setdefault('axis_labels', data_stream.axis_labels)
+        super(Random2DRotation, self).__init__(data_stream, **kwargs)
+
+    def transform_source_batch(self, source, source_name):
+        self.verify_axis_labels(('batch', 'channel', 'height', 'width'),
+                                self.data_stream.axis_labels[source_name],
+                                source_name)
+        rotation_angles = self.rng.uniform(-self.maximum_rotation,
+                                           self.maximum_rotation,
+                                           len(source))
+        if isinstance(source, list) and all(isinstance(b, numpy.ndarray) and
+                                            b.ndim == 3 for b in source):
+            return [self._example_transform(im, angle)
+                    for im, angle in zip(source, rotation_angles)]
+        elif isinstance(source, numpy.ndarray) and source.dtype == object and \
+                all(isinstance(b, numpy.ndarray) and b.ndim == 3 for b in
+                    source):
+            out = numpy.empty(len(source), dtype=object)
+            for im_idx, (im, angle) in enumerate(zip(source, rotation_angles)):
+                out[im_idx] = self._example_transform(im, angle)
+            return out
+        elif isinstance(source, numpy.ndarray) and source.ndim == 4:
+            return numpy.array([self._example_transform(im, angle)
+                                for im, angle in zip(source, rotation_angles)],
+                               dtype=source.dtype)
+        else:
+            raise ValueError("uninterpretable batch format; expected a list "
+                             "of arrays with ndim = 3, or an array with "
+                             "ndim = 4")
+
+    def transform_source_example(self, example, source_name):
+        self.verify_axis_labels(('channel', 'height', 'width'),
+                                self.data_stream.axis_labels[source_name],
+                                source_name)
+        if not isinstance(example, numpy.ndarray) or example.ndim != 3:
+            raise ValueError("uninterpretable example format; expected "
+                             "ndarray with ndim = 3")
         rotation_angle = self.rng.uniform(-self.maximum_rotation,
                                           self.maximum_rotation)
         return self._example_transform(example, rotation_angle)
@@ -1191,5 +1140,4 @@
         im = Image.fromarray(example.transpose(1, 2, 0))
         example = numpy.array(im.rotate(rotation_angle,
                                         resample=self.resample)).astype(dt)
-        return example.transpose(2, 0, 1)
->>>>>>> 7ac9b819
+        return example.transpose(2, 0, 1)