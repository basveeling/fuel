from collections import OrderedDict
from io import BytesIO
import numpy
<<<<<<< HEAD
from numpy.testing import assert_raises, assert_allclose
=======
from numpy.testing import assert_raises, assert_equal
>>>>>>> 45f216d3
from PIL import Image
from picklable_itertools.extras import partition_all
from six.moves import zip
import pyximport
pyximport.install()
from fuel import config
from fuel.datasets.base import IndexableDataset, IterableDataset
from fuel.schemes import ShuffledScheme, SequentialExampleScheme
from fuel.streams import DataStream
from fuel.transformers.image import (ImagesFromBytes,
                                     MinimumImageDimensions,
                                     RandomFixedSizeCrop,
<<<<<<< HEAD
                                     RandomSpatialFlip,
                                     SamplewiseCropTransformer,
                                     FixedSizeCrop)
=======
                                     Random2DRotation)
>>>>>>> 45f216d3


def reorder_axes(shp):
    if len(shp) == 3:
        shp = (shp[-1],) + shp[:-1]
    elif len(shp) == 2:
        shp = (1,) + shp
    return shp


class ImageTestingMixin(object):
    def common_setup(self):
        ex_scheme = SequentialExampleScheme(self.dataset.num_examples)
        self.example_stream = DataStream(self.dataset,
                                         iteration_scheme=ex_scheme)
        self.batch_size = 2
        scheme = ShuffledScheme(self.dataset.num_examples,
                                batch_size=self.batch_size)
        self.batch_stream = DataStream(self.dataset, iteration_scheme=scheme)


class TestImagesFromBytes(ImageTestingMixin):
    def setUp(self):
        rng = numpy.random.RandomState(config.default_seed)
        self.shapes = [
            (10, 12, 3),
            (9, 8, 4),
            (12, 14, 3),
            (4, 7),
            (9, 8, 4),
            (7, 9, 3)
        ]
        pil1 = Image.fromarray(rng.random_integers(0, 255,
                                                   size=self.shapes[0])
                               .astype('uint8'), mode='RGB')
        pil2 = Image.fromarray(rng.random_integers(0, 255,
                                                   size=self.shapes[1])
                               .astype('uint8'), mode='CMYK')
        pil3 = Image.fromarray(rng.random_integers(0, 255,
                                                   size=self.shapes[2])
                               .astype('uint8'), mode='RGB')
        pil4 = Image.fromarray(rng.random_integers(0, 255,
                                                   size=self.shapes[3])
                               .astype('uint8'), mode='L')
        pil5 = Image.fromarray(rng.random_integers(0, 255,
                                                   size=self.shapes[4])
                               .astype('uint8'), mode='RGBA')
        pil6 = Image.fromarray(rng.random_integers(0, 255,
                                                   size=self.shapes[5])
                               .astype('uint8'), mode='YCbCr')
        source1 = [pil1, pil2, pil3]
        source2 = [pil4, pil5, pil6]
        bytesio1 = [BytesIO() for _ in range(3)]
        bytesio2 = [BytesIO() for _ in range(3)]
        formats1 = ['PNG', 'JPEG', 'BMP']
        formats2 = ['GIF', 'PNG', 'JPEG']
        for s, b, f in zip(source1, bytesio1, formats1):
            s.save(b, format=f)
        for s, b, f in zip(source2, bytesio2, formats2):
            s.save(b, format=f)
        self.dataset = IndexableDataset(
            OrderedDict([('source1', [b.getvalue() for b in bytesio1]),
                         ('source2', [b.getvalue() for b in bytesio2])]),
            axis_labels={'source1': ('batch', 'bytes'),
                         'source2': ('batch', 'bytes')})
        self.common_setup()

    def test_images_from_bytes_example_stream(self):
        stream = ImagesFromBytes(self.example_stream,
                                 which_sources=('source1', 'source2'),
                                 color_mode=None)
        s1, s2 = list(zip(*list(stream.get_epoch_iterator())))
        s1_shape = set(s.shape for s in s1)
        s2_shape = set(s.shape for s in s2)
        actual_s1 = set(reorder_axes(s) for s in self.shapes[:3])
        actual_s2 = set(reorder_axes(s) for s in self.shapes[3:])
        assert actual_s1 == s1_shape
        assert actual_s2 == s2_shape

    def test_images_from_bytes_batch_stream(self):
        stream = ImagesFromBytes(self.batch_stream,
                                 which_sources=('source1', 'source2'),
                                 color_mode=None)
        s1, s2 = list(zip(*list(stream.get_epoch_iterator())))
        s1 = sum(s1, [])
        s2 = sum(s2, [])
        s1_shape = set(s.shape for s in s1)
        s2_shape = set(s.shape for s in s2)
        actual_s1 = set(reorder_axes(s) for s in self.shapes[:3])
        actual_s2 = set(reorder_axes(s) for s in self.shapes[3:])
        assert actual_s1 == s1_shape
        assert actual_s2 == s2_shape

    def test_images_from_bytes_example_stream_convert_rgb(self):
        stream = ImagesFromBytes(self.example_stream,
                                 which_sources=('source1'),
                                 color_mode='RGB')
        s1, s2 = list(zip(*list(stream.get_epoch_iterator())))
        actual_s1_gen = (reorder_axes(s) for s in self.shapes[:3])
        actual_s1 = set((3,) + s[1:] for s in actual_s1_gen)
        s1_shape = set(s.shape for s in s1)
        assert actual_s1 == s1_shape

    def test_images_from_bytes_example_stream_convert_l(self):
        stream = ImagesFromBytes(self.example_stream,
                                 which_sources=('source2'),
                                 color_mode='L')
        s1, s2 = list(zip(*list(stream.get_epoch_iterator())))
        actual_s2_gen = (reorder_axes(s) for s in self.shapes[3:])
        actual_s2 = set((1,) + s[1:] for s in actual_s2_gen)
        s2_shape = set(s.shape for s in s2)
        assert actual_s2 == s2_shape

    def test_axis_labels(self):
        stream = ImagesFromBytes(self.example_stream,
                                 which_sources=('source2',))
        assert stream.axis_labels['source1'] == ('bytes',)
        assert stream.axis_labels['source2'] == ('channel', 'height',
                                                 'width')
        bstream = ImagesFromBytes(self.batch_stream,
                                  which_sources=('source1',))
        assert bstream.axis_labels['source1'] == ('batch', 'channel', 'height',
                                                  'width')
        assert bstream.axis_labels['source2'] == ('batch', 'bytes')

    def test_bytes_type_exception(self):
        stream = ImagesFromBytes(self.example_stream,
                                 which_sources=('source2',))
        assert_raises(TypeError, stream.transform_source_example, 54321,
                      'source2')


class TestMinimumDimensions(ImageTestingMixin):
    def setUp(self):
        rng = numpy.random.RandomState(config.default_seed)
        source1 = []
        source2 = []
        source3 = []
        self.shapes = [(5, 9), (4, 6), (4, 3), (6, 4), (2, 5), (4, 8), (8, 3)]
        for i, shape in enumerate(self.shapes):
            source1.append(rng.normal(size=shape))
            source2.append(rng.normal(size=shape[::-1]))
            source3.append(rng.random_integers(0, 255, size=(3,) + shape)
                           .astype('uint8'))
        self.dataset = IndexableDataset(OrderedDict([('source1', source1),
                                                     ('source2', source2),
                                                     ('source3', source3)]),
                                        axis_labels={'source1':
                                                     ('batch', 'channel',
                                                      'height', 'width'),
                                                     'source3':
                                                     ('batch', 'channel',
                                                      'height', 'width')})
        self.common_setup()

    def test_minimum_dimensions_example_stream(self):
        stream = MinimumImageDimensions(self.example_stream, (4, 5),
                                        which_sources=('source1',
                                                       'source3'))
        it = stream.get_epoch_iterator()
        for example, shp in zip(it, self.shapes):
            assert example[0].shape[0] >= 4 and example[0].shape[1] >= 5
            assert (example[1].shape[1] == shp[0] and
                    example[1].shape[0] == shp[1])
            assert example[2].shape[0] == 3
            assert example[2].shape[1] >= 4 and example[2].shape[2] >= 5

    def test_minimum_dimensions_batch_stream(self):
        stream = MinimumImageDimensions(self.batch_stream, (4, 5),
                                        which_sources=('source1',))
        it = stream.get_epoch_iterator()
        for batch, shapes in zip(it, partition_all(self.batch_size,
                                                   self.shapes)):
            assert (example.shape[0] >= 4 and example.shape[1] >= 5
                    for example in batch[0])
            assert (example.shape[1] == shp[0] and
                    example.shape[0] == shp[1]
                    for example, shp in zip(batch[1], shapes))

    def test_axes_exception(self):
        stream = MinimumImageDimensions(self.example_stream, (4, 5),
                                        which_sources=('source1',))
        assert_raises(NotImplementedError,
                      stream.transform_source_example,
                      numpy.empty((2, 3, 4, 2)),
                      'source1')

    def test_resample_exception(self):
        assert_raises(ValueError,
                      MinimumImageDimensions, self.example_stream, (4, 5),
                      resample='notarealresamplingmode')


class TestFixedSizeRandomCrop(ImageTestingMixin):
    def setUp(self):
        source1 = numpy.zeros((9, 3, 7, 5), dtype='uint8')
        source1[:] = numpy.arange(3 * 7 * 5, dtype='uint8').reshape(3, 7, 5)
        shapes = [(5, 9), (6, 8), (5, 6), (5, 5), (6, 4), (7, 4),
                  (9, 4), (5, 6), (6, 5)]
        source2 = []
        biggest = 0
        num_channels = 2
        for shp in shapes:
            biggest = max(biggest, shp[0] * shp[1] * 2)
            ex = numpy.arange(shp[0] * shp[1] * num_channels).reshape(
                (num_channels,) + shp).astype('uint8')
            source2.append(ex)
        self.source2_biggest = biggest
        axis_labels = {'source1': ('batch', 'channel', 'height', 'width'),
                       'source2': ('batch', 'channel', 'height', 'width')}
        self.dataset = IndexableDataset(OrderedDict([('source1', source1),
                                                     ('source2', source2)]),
                                        axis_labels=axis_labels)
        self.common_setup()

    def test_ndarray_batch_source(self):
        # Make sure that with enough epochs we sample everything.
        stream = RandomFixedSizeCrop(self.batch_stream, (5, 4),
                                     which_sources=('source1',))
        seen_indices = numpy.array([], dtype='uint8')
        for i in range(30):
            for batch in stream.get_epoch_iterator():
                assert batch[0].shape[1:] == (3, 5, 4)
                assert batch[0].shape[0] in (1, 2)
                seen_indices = numpy.union1d(seen_indices, batch[0].flatten())
            if 3 * 7 * 5 == len(seen_indices):
                break
        else:
            assert False

    def test_list_batch_source(self):
        # Make sure that with enough epochs we sample everything.
        stream = RandomFixedSizeCrop(self.batch_stream, (5, 4),
                                     which_sources=('source2',))
        seen_indices = numpy.array([], dtype='uint8')
        for i in range(30):
            for batch in stream.get_epoch_iterator():
                for example in batch[1]:
                    assert example.shape == (2, 5, 4)
                    seen_indices = numpy.union1d(seen_indices,
                                                 example.flatten())
                assert len(batch[1]) in (1, 2)
            if self.source2_biggest == len(seen_indices):
                break
        else:
            assert False

    def test_format_exceptions(self):
        estream = RandomFixedSizeCrop(self.example_stream, (5, 4),
                                      which_sources=('source2',))
        bstream = RandomFixedSizeCrop(self.batch_stream, (5, 4),
                                      which_sources=('source2',))
        assert_raises(ValueError, estream.transform_source_example,
                      numpy.empty((5, 6)), 'source2')
        assert_raises(ValueError, bstream.transform_source_batch,
                      [numpy.empty((7, 6))], 'source2')
        assert_raises(ValueError, bstream.transform_source_batch,
                      [numpy.empty((8, 6))], 'source2')

    def test_window_too_big_exceptions(self):
        stream = RandomFixedSizeCrop(self.example_stream, (5, 4),
                                     which_sources=('source2',))

        assert_raises(ValueError, stream.transform_source_example,
                      numpy.empty((3, 4, 2)), 'source2')

        bstream = RandomFixedSizeCrop(self.batch_stream, (5, 4),
                                      which_sources=('source1',))

        assert_raises(ValueError, bstream.transform_source_batch,
                      numpy.empty((5, 3, 4, 2)), 'source1')


<<<<<<< HEAD
class TestRandomSpatialFlip(ImageTestingMixin):

    def setUp(self):

        # source is list of np.array with dim 3
        self.source_list = [
            numpy.array([[[1, 0],
                          [0, 2]],

                         [[3, 0],
                          [0, 4]]]),

            numpy.array([[[1, 2, 3],
                          [0, 0, 0]],

                         [[4, 5, 6],
                          [0, 0, 0]]])
        ]
        # source is np.object of np.array with dim 3
        self.source_ndobject = numpy.empty((2,), dtype=object)
        self.source_ndobject[0] = numpy.array([[[1, 0],
                                                [0, 2]],

                                               [[3, 0],
                                                [0, 4]]])

        self.source_ndobject[1] = numpy.array([[[1, 2, 3],
                                                [0, 0, 0]],

                                               [[4, 5, 6],
                                                [0, 0, 0]]])

        # source is np.array with dim 4
        self.source_ndarray = numpy.array([
            [[[1, 2, 3],
              [0, 0, 0]],

             [[4, 5, 6],
              [0, 0, 0]]],

            [[[1, 2, 3],
              [0, 0, 0]],

             [[4, 5, 6],
              [0, 0, 0]]]
        ])

        self.dataset = IndexableDataset(OrderedDict([
                ('source_list', self.source_list),
                ('source_ndobject', self.source_ndobject),
                ('source_ndarray', self.source_ndarray)
            ]))

        self.common_setup()

    def test_list_batch_source(self):

        source = self.source_list
        source_name = 'source_list'

        seed = 10
        # to_flip_h = [1, 0]
        # to_flip_h = [1, 1]

        # test no flip
        rng = numpy.random.RandomState(seed=seed)
        stream = RandomSpatialFlip(self.example_stream,
                                   which_sources=(source_name,),
                                   rng=rng)
        result = stream.transform_source_batch(source, source_name)
        expected = source
        all(assert_allclose(ex_result, ex_expected, err_msg="Mismatch no flip")
            for ex_result, ex_expected in zip(result, expected))

        # test flip horizontally
        rng = numpy.random.RandomState(seed=seed)
        stream = RandomSpatialFlip(self.example_stream,
                                   flip_h=True,
                                   which_sources=(source_name,),
                                   rng=rng)
        result = stream.transform_source_batch(source, source_name)
        expected = [
            numpy.array([[[0, 1],
                          [2, 0]],

                         [[0, 3],
                          [4, 0]]]),

            numpy.array([[[1, 2, 3],
                          [0, 0, 0]],

                         [[4, 5, 6],
                          [0, 0, 0]]])
        ]
        all(assert_allclose(ex_result, ex_expected,
                            err_msg="Mismatch flip horizontally")
            for ex_result, ex_expected in zip(result, expected))

        # test flip vertically
        rng = numpy.random.RandomState(seed=seed)
        rng.binomial(n=1, p=0.5, size=len(source))  # simulate first rng call
        stream = RandomSpatialFlip(self.example_stream,
                                   flip_v=True,
                                   which_sources=(source_name,),
                                   rng=rng)
        result = stream.transform_source_batch(source, source_name)
        expected = [
            numpy.array([[[0, 2],
                          [1, 0]],

                         [[0, 4],
                          [3, 0]]]),

            numpy.array([[[0, 0, 0],
                          [1, 2, 3]],

                         [[0, 0, 0],
                          [4, 5, 6]]])
        ]
        all(assert_allclose(ex_result, ex_expected,
                            err_msg="Mismatch flip vertically")
            for ex_result, ex_expected in zip(result, expected))

        # test flip both
        rng = numpy.random.RandomState(seed=seed)
        stream = RandomSpatialFlip(self.example_stream,
                                   flip_h=True, flip_v=True,
                                   which_sources=(source_name,),
                                   rng=rng)
        result = stream.transform_source_batch(source, source_name)
        expected = [
            numpy.array([[[2, 0],
                          [0, 1]],

                         [[4, 0],
                          [0, 3]]]),

            numpy.array([[[0, 0, 0],
                          [1, 2, 3]],

                         [[0, 0, 0],
                          [4, 5, 6]]])
        ]
        all(assert_allclose(ex_result, ex_expected,
                            err_msg="Mismatch flip both")
            for ex_result, ex_expected in zip(result, expected))

    def test_ndobject_batch_source(self):

        source = self.source_ndobject
        source_name = 'source_ndobject'
        expected = numpy.empty((2,), dtype=object)

        seed = 10
        # to_flip_h = [1, 0]
        # to_flip_v = [1, 1]

        # test no flip
        rng = numpy.random.RandomState(seed=seed)
        stream = RandomSpatialFlip(self.example_stream,
                                   which_sources=(source_name,),
                                   rng=rng)
        result = stream.transform_source_batch(source, source_name)
        expected = numpy.copy(source)
        all(assert_allclose(ex_result, ex_expected, err_msg="Mismatch no flip")
            for ex_result, ex_expected in zip(result, expected))

        # test flip horizontally
        rng = numpy.random.RandomState(seed=seed)
        stream = RandomSpatialFlip(self.example_stream,
                                   flip_h=True,
                                   which_sources=(source_name,),
                                   rng=rng)
        result = stream.transform_source_batch(source, source_name)
        expected[0] = numpy.array([[[0, 1],
                                    [2, 0]],

                                   [[0, 3],
                                    [4, 0]]])
        expected[1] = numpy.array([[[1, 2, 3],
                                    [0, 0, 0]],

                                   [[4, 5, 6],
                                    [0, 0, 0]]])

        all(assert_allclose(ex_result, ex_expected,
                            err_msg="Mismatch flip horizontally")
            for ex_result, ex_expected in zip(result, expected))

        # test flip vertically
        rng = numpy.random.RandomState(seed=seed)
        rng.binomial(n=1, p=0.5, size=source.shape[0])  # force first rng call
        stream = RandomSpatialFlip(self.example_stream,
                                   flip_v=True,
                                   which_sources=(source_name,),
                                   rng=rng)
        result = stream.transform_source_batch(source, source_name)
        expected[0] = numpy.array([[[0, 2],
                                    [1, 0]],

                                   [[0, 4],
                                    [3, 0]]])
        expected[1] = numpy.array([[[0, 0, 0],
                                    [1, 2, 3]],

                                   [[0, 0, 0],
                                    [4, 5, 6]]])
        all(assert_allclose(ex_result, ex_expected,
                            err_msg="Mismatch flip vertically")
            for ex_result, ex_expected in zip(result, expected))

        # test flip both
        rng = numpy.random.RandomState(seed=seed)
        stream = RandomSpatialFlip(self.example_stream,
                                   flip_h=True, flip_v=True,
                                   which_sources=(source_name,),
                                   rng=rng)
        result = stream.transform_source_batch(source, source_name)
        expected[0] = numpy.array([[[2, 0],
                                    [0, 1]],

                                   [[4, 0],
                                    [0, 3]]])
        expected[1] = numpy.array([[[0, 0, 0],
                                    [1, 2, 3]],

                                   [[0, 0, 0],
                                    [4, 5, 6]]])

        all(assert_allclose(ex_result, ex_expected,
                            err_msg="Mismatch flip both")
            for ex_result, ex_expected in zip(result, expected))

    def test_ndarray_batch_source(self):

        source = self.source_ndarray
        source_name = 'source_ndarray'

        seed = 10
        # to_flip_h = [1, 0]
        # to_flip_h = [1, 1]

        # test no flip
        rng = numpy.random.RandomState(seed=seed)
        stream = RandomSpatialFlip(self.example_stream,
                                   which_sources=(source_name,),
                                   rng=rng)
        result = stream.transform_source_batch(source, source_name)
        expected = source
        assert_allclose(result, expected, err_msg="Mismatch no flip")

        # test flip horizontally
        rng = numpy.random.RandomState(seed=seed)
        stream = RandomSpatialFlip(self.example_stream,
                                   flip_h=True,
                                   which_sources=(source_name,),
                                   rng=rng)
        result = stream.transform_source_batch(source, source_name)
        expected = numpy.array([
            [[[3, 2, 1],
              [0, 0, 0]],

             [[6, 5, 4],
              [0, 0, 0]]],

            [[[1, 2, 3],
              [0, 0, 0]],

             [[4, 5, 6],
              [0, 0, 0]]]
        ])
        assert_allclose(result, expected, err_msg="Mismatch flip horizontally")

        # test flip vertically
        rng = numpy.random.RandomState(seed=seed)
        rng.binomial(n=1, p=0.5, size=source.shape[0])  # force first rng call
        stream = RandomSpatialFlip(self.example_stream,
                                   flip_v=True,
                                   which_sources=(source_name,),
                                   rng=rng)
        result = stream.transform_source_batch(source, source_name)
        expected = numpy.array([
            [[[0, 0, 0],
              [1, 2, 3]],

             [[0, 0, 0],
              [4, 5, 6]]],

            [[[0, 0, 0],
              [1, 2, 3]],

             [[0, 0, 0],
              [4, 5, 6]]]
        ])
        assert_allclose(result, expected, err_msg="Mismatch flip vertically")

        # test flip both
        rng = numpy.random.RandomState(seed=seed)
        stream = RandomSpatialFlip(self.example_stream,
                                   flip_h=True, flip_v=True,
                                   which_sources=(source_name,),
                                   rng=rng)
        result = stream.transform_source_batch(source, source_name)
        expected = numpy.array([
            [[[0, 0, 0],
              [3, 2, 1]],

             [[0, 0, 0],
              [6, 5, 4]]],

            [[[0, 0, 0],
              [1, 2, 3]],

             [[0, 0, 0],
              [4, 5, 6]]]
        ])
        assert_allclose(result, expected, err_msg="Mismatch flip both")


class TestSamplewiseCropTransformer(object):
    def setUp(self):
        self.sources = ['volume1', 'volume2', 'weight']
        self.weight_source = 'weight'
        self.shape = (5, 5, 5)
        self.window_shape = (2, 2, 2)

        self.data_volume1 = [0 for x in range(10)]
        self.data_volume2 = [0 for x in range(10)]
        self.data_weight = [0 for x in range(10)]

        for k in range(10):
            self.data_volume1[k] = numpy.arange(numpy.prod(self.shape))\
                .reshape([1, 1] + list(self.shape)).astype(numpy.float32)
            self.data_volume2[k] = numpy.arange(numpy.prod(self.shape))\
                .reshape([1, 1] + list(self.shape)).astype(numpy.float32)
            self.data_weight[k] = numpy.random.uniform(size=self.shape)\
                .reshape([1, 1] + list(self.shape)).astype(numpy.float32)

        self.data = OrderedDict([('volume1', self.data_volume1),
                                 ('volume2', self.data_volume2),
                                 ('weight', self.data_weight)])

        layout = ('batch', 'channel', 'x', 'y', 'z')
        self.axis_labels = {self.sources[0]: layout,
                            self.sources[1]: layout,
                            self.sources[2]: layout}

        self.stream = DataStream(IterableDataset(self.data),
                                 axis_labels=self.axis_labels)
        self.stream.produces_examples = False

    def test_no_weight_crop(self):
        swcTransformer = SamplewiseCropTransformer(self.stream,
                                                   self.window_shape,
                                                   which_sources=None,
                                                   weight_source=None)
        epoch_iterat = swcTransformer.get_epoch_iterator()

        former_crop = []
        different = []
        for k in range(5):
            n = next(epoch_iterat)
            # Test if new array size is compliant to window_shape
            for k in range(3):
                assert n[k].shape[2:] == self.window_shape
            # Test if the crop is similar on all volumes of the sample
            assert numpy.prod(n[0] == n[1])
            # Test if random crop different from former random crop
            different.append(former_crop == n[0])
            former_crop = n[0]

    def test_no_weight_which_sources(self):
        swcTransformer = SamplewiseCropTransformer(self.stream,
                                                   self.window_shape,
                                                   which_sources=['volume1'],
                                                   weight_source=None)
        epoch_iterat = swcTransformer.get_epoch_iterator()
        for k in range(5):
            n = next(epoch_iterat)
            # Test if only sources directed by "which_sources" are affected
            assert n[0].shape == (1, 1) + self.window_shape
            assert n[1].shape == (1, 1) + self.shape
            assert n[2].shape == (1, 1) + self.shape

    def test_weight_crop(self):
        swcTransformer = SamplewiseCropTransformer(self.stream,
                                                   self.window_shape,
                                                   which_sources=None,
                                                   weight_source='weight')
        epoch_iterat = swcTransformer.get_epoch_iterator()
        for k in range(5):
            n = next(epoch_iterat)
            # Test if the output was actually upscaled from a factor p
            # The only way to do this is to look at every possible position
            # of the resulting cropped heatmap in the original heatmap and
            # assert they are never equal (because of the randomness of the
            # crop)
            self.search_volume(self.data_weight[k], n[2])

    def search_volume(self, big, small):
        for stx in range(big.shape[2]-small.shape[2]):
            for sty in range(big.shape[3]-small.shape[3]):
                for stz in range(big.shape[4]-small.shape[4]):
                    assert not numpy.allclose(small,
                                              big[:, :,
                                              stx:stx+small.shape[2],
                                              sty:sty+small.shape[3],
                                              stz:stz+small.shape[4]])

    def test_calculate_heatmap(self):
        swcTransformer = SamplewiseCropTransformer(self.stream,
                                                   self.window_shape,
                                                   which_sources=None,
                                                   weight_source=None)
        volume = numpy.arange(5 * 5 * 5).reshape((1, 1) + (5, 5, 5)).astype(
            numpy.float32)
        new_volume = swcTransformer.calculate_heatmap(volume)

        assert numpy.allclose(new_volume,
                              volume / volume[:, :, 2:-1, 2:-1, 2:-1].sum())


class TestFixedSizeCrop(ImageTestingMixin):
    def setUp(self):
        source1 = numpy.zeros((9, 3, 7, 5), dtype='uint8')
        source1[:] = numpy.arange(3 * 7 * 5, dtype='uint8').reshape(3, 7, 5)
        shapes = [(5, 8), (6, 8), (5, 6), (5, 5), (6, 4), (7, 4),
                  (9, 4), (5, 6), (6, 5)]
        source2 = []
        biggest = 0
        num_channels = 2
        for shp in shapes:
            biggest = max(biggest, shp[0] * shp[1] * 2)
            ex = numpy.arange(shp[0] * shp[1] * num_channels).reshape(
                (num_channels,) + shp).astype('uint8')
            source2.append(ex)
        self.source2_biggest = biggest
        source3 = numpy.empty((len(shapes),), dtype=object)
        for i in range(len(source2)):
            source3[i] = source2[i]
        axis_labels = {'source1': ('batch', 'channel', 'height', 'width'),
                       'source2': ('batch', 'channel', 'height', 'width'),
                       'source3': ('batch', 'channel', 'height', 'width')}
        self.dataset = IndexableDataset(OrderedDict([('source1', source1),
                                                     ('source2', source2),
                                                     ('source3', source3)]),
                                        axis_labels=axis_labels)
        self.common_setup()

    def test_ndarray_batch_source(self):
        # Make sure that with 4 corner crops we sample everything.
        seen_indices = numpy.array([], dtype='uint8')
        for loc in [(0, 0), (0, 1), (1, 0), (1, 1)]:
            stream = FixedSizeCrop(self.batch_stream, (5, 4),
                                   which_sources=('source1',), location=loc)
            batch = stream.get_epoch_iterator().next()
            assert batch[0].shape[1:] == (3, 5, 4)
            assert batch[0].shape[0] in (1, 2)
            # seen indices should only be of that length in after last location
            if 3 * 7 * 5 == len(seen_indices):
                assert False
            seen_indices = numpy.union1d(seen_indices, batch[0].flatten())
        assert 3 * 7 * 5 == len(seen_indices)

    def test_list_batch_source(self):
        # Make sure that with 4 corner crops we sample everything.
        seen_indices = numpy.array([], dtype='uint8')

        for loc in [(0, 0), (0, 1), (1, 0), (1, 1)]:
            stream = FixedSizeCrop(self.batch_stream, (5, 4),
                                   which_sources=('source2',), location=loc)
            # seen indices should only be of that length in after last location
            if self.source2_biggest == len(seen_indices):
                assert False
            for batch in stream.get_epoch_iterator():
                for example in batch[1]:
                    assert example.shape == (2, 5, 4)
                    seen_indices = numpy.union1d(seen_indices,
                                                 example.flatten())
        assert self.source2_biggest == len(seen_indices)

    def test_objectarray_batch_source(self):
        # Make sure that with 4 corner crops we sample everything.
        seen_indices = numpy.array([], dtype='uint8')

        for loc in [(0, 0), (0, 1), (1, 0), (1, 1)]:
            stream = FixedSizeCrop(self.batch_stream, (5, 4),
                                   which_sources=('source3',), location=loc)
            # seen indices should only be of that length in after last location
            if self.source2_biggest == len(seen_indices):
                assert False
            for batch in stream.get_epoch_iterator():
                for example in batch[2]:
                    print example.shape
                    assert example.shape == (2, 5, 4)
                    seen_indices = numpy.union1d(seen_indices,
                                                 example.flatten())
        assert self.source2_biggest == len(seen_indices)

    def test_wrong_location_exceptions(self):
        assert_raises(ValueError, FixedSizeCrop, self.example_stream, (5, 4),
                      which_sources=('source2',), location=1)
        assert_raises(ValueError, FixedSizeCrop, self.example_stream, (5, 4),
                      which_sources=('source2',), location=[0, 1, 0])
        assert_raises(ValueError, FixedSizeCrop, self.example_stream, (5, 4),
                      which_sources=('source2',), location=[2, 0])

    def test_format_exceptions(self):
        estream = FixedSizeCrop(self.example_stream, (5, 4),
                                which_sources=('source2',), location=[0, 0])
        bstream = FixedSizeCrop(self.batch_stream, (5, 4),
                                which_sources=('source2',), location=[0, 0])
=======
class TestRandom2DRotation(ImageTestingMixin):
    def setUp(self):
        source1 = numpy.zeros((2, 3, 4, 5), dtype='uint8')
        source1[:] = numpy.arange(3 * 4 * 5, dtype='uint8').reshape(3, 4, 5)

        source2 = numpy.empty(2, dtype=object)
        source2[0] = numpy.arange(3 * 4 * 5, dtype='uint8').reshape(3, 4, 5)
        source2[1] = numpy.arange(3 * 4 * 6, dtype='uint8').reshape(3, 4, 6)

        source3 = [source2[0], source2[1]]

        self.source1 = source1
        self.source2 = source2
        self.source3 = source3

        axis_labels = {'source1': ('batch', 'channel', 'height', 'width'),
                       'source2': ('batch', 'channel', 'height', 'width'),
                       'source3': ('batch', 'channel', 'height', 'width')}
        self.dataset = \
            IndexableDataset(OrderedDict([('source1', source1),
                                          ('source2', source2),
                                          ('source3', source3)]),
                             axis_labels=axis_labels)
        self.common_setup()

    def test_format_exceptions(self):
        estream = Random2DRotation(self.example_stream,
                                   which_sources=('source2',))
        bstream = Random2DRotation(self.batch_stream,
                                   which_sources=('source2',))
>>>>>>> 45f216d3
        assert_raises(ValueError, estream.transform_source_example,
                      numpy.empty((5, 6)), 'source2')
        assert_raises(ValueError, bstream.transform_source_batch,
                      [numpy.empty((7, 6))], 'source2')
        assert_raises(ValueError, bstream.transform_source_batch,
                      [numpy.empty((8, 6))], 'source2')

<<<<<<< HEAD
    def test_window_too_big_exceptions(self):
        stream = FixedSizeCrop(self.example_stream, (5, 4),
                               which_sources=('source2',), location=[0, 0])

        assert_raises(ValueError, stream.transform_source_example,
                      numpy.empty((3, 4, 2)), 'source2')

        bstream = FixedSizeCrop(self.batch_stream, (5, 4),
                                which_sources=('source1',), location=[0, 0])

        assert_raises(ValueError, bstream.transform_source_batch,
                      numpy.empty((5, 3, 4, 2)), 'source1')
=======
    def test_maximum_rotation_invalid_exception(self):
        assert_raises(ValueError, Random2DRotation, self.example_stream,
                      maximum_rotation=0.0,
                      which_sources=('source2',))
        assert_raises(ValueError, Random2DRotation, self.example_stream,
                      maximum_rotation=3.1416,
                      which_sources=('source2',))

    def test_random_2D_rotation_example_stream(self):
        maximum_rotation = 0.5
        rng = numpy.random.RandomState(123)
        estream = Random2DRotation(self.example_stream,
                                   maximum_rotation,
                                   rng=rng,
                                   which_sources=('source1',))
        # the C x X x Y image should have equal rotation for all c in C
        out = estream.transform_source_example(self.source1[0], 'source1')
        expected = numpy.array([[[0,  0,  2,  4,   0],
                                 [3,  5,  7,  9,   0],
                                 [0, 10, 12, 14,  16],
                                 [0, 15, 17,  0,   0]],
                                [[0,   0, 22, 24,  0],
                                 [23, 25, 27, 29,  0],
                                 [0,  30, 32, 34, 36],
                                 [0,  35, 37,  0,  0]],
                                [[0,   0, 42, 44,  0],
                                 [43, 45, 47, 49,  0],
                                 [0,  50, 52, 54, 56],
                                 [0,  55, 57,  0,  0]]], dtype=out.dtype)
        assert_equal(out, expected)

    def test_random_2D_rotation_batch_stream(self):
        rng = numpy.random.RandomState(123)
        bstream = Random2DRotation(self.batch_stream,
                                   maximum_rotation=0.5,
                                   rng=rng,
                                   which_sources=('source1',))
        # the C x X x Y image should have equal rotation for all c in C
        out = bstream.transform_source_batch(self.source1, 'source1')
        expected = numpy.array([[[[0,  0,  2,  4,   0],
                                  [3,  5,  7,  9,   0],
                                  [0, 10, 12, 14,  16],
                                  [0, 15, 17,  0,   0]],
                                 [[0,   0, 22, 24,  0],
                                  [23, 25, 27, 29,  0],
                                  [0,  30, 32, 34, 36],
                                  [0,  35, 37,  0,  0]],
                                 [[0,   0, 42, 44,  0],
                                  [43, 45, 47, 49,  0],
                                  [0,  50, 52, 54, 56],
                                  [0,  55, 57,  0,  0]]],
                                [[[0,   1,  2,  0,  0],
                                  [0,   7,  7,  7,  6],
                                  [13, 12, 12, 12,  0],
                                  [0,   0, 17, 18,  0]],
                                 [[0,  21, 22,  0,  0],
                                  [0,  27, 27, 27, 26],
                                  [33, 32, 32, 32,  0],
                                  [0,   0, 37, 38,  0]],
                                 [[0,  41, 42,  0,  0],
                                  [0,  47, 47, 47, 46],
                                  [53, 52, 52, 52,  0],
                                  [0,   0, 57, 58,  0]]]], dtype='uint8')
        assert_equal(out, expected)

        rng = numpy.random.RandomState(123)
        bstream = Random2DRotation(self.batch_stream,
                                   maximum_rotation=0.5,
                                   rng=rng,
                                   which_sources=('source2',))
        out = bstream.transform_source_batch(self.source2, 'source2')
        expected = \
            [numpy.array([[[0,   0,  2,  4,  0],
                           [3,   5,  7,  9,  0],
                           [0,  10, 12, 14, 16],
                           [0,  15, 17,  0,  0]],
                          [[0,   0, 22, 24,  0],
                           [23, 25, 27, 29,  0],
                           [0,  30, 32, 34, 36],
                           [0,  35, 37,  0,  0]],
                          [[0,   0, 42, 44,  0],
                           [43, 45, 47, 49,  0],
                           [0,  50, 52, 54, 56],
                           [0,  55, 57,  0,  0]]], dtype='uint8'),
             numpy.array([[[0,   2,  2,  0,  0,  0],
                           [0,   9,  9,  8,  7,  7],
                           [16, 16, 15, 14, 14,  0],
                           [0,   0,  0, 21, 21,  0]],
                          [[0,  26, 26,  0,  0,  0],
                           [0,  33, 33, 32, 31, 31],
                           [40, 40, 39, 38, 38,  0],
                           [0,   0,  0, 45, 45,  0]],
                          [[0,  50, 50,  0,  0,  0],
                           [0,  57, 57, 56, 55, 55],
                           [64, 64, 63, 62, 62,  0],
                           [0,  0,  0, 69, 69,  0]]], dtype='uint8')]
        assert_equal(out[0], expected[0])
        assert_equal(out[1], expected[1])

        rng = numpy.random.RandomState(123)
        bstream = Random2DRotation(self.batch_stream,
                                   maximum_rotation=0.5,
                                   rng=rng,
                                   which_sources=('source3',))
        out = bstream.transform_source_batch(self.source3, 'source3')
        assert_equal(out[0], expected[0])
        assert_equal(out[1], expected[1])
>>>>>>> 45f216d3
<|MERGE_RESOLUTION|>--- conflicted
+++ resolved
@@ -1,11 +1,7 @@
 from collections import OrderedDict
 from io import BytesIO
 import numpy
-<<<<<<< HEAD
-from numpy.testing import assert_raises, assert_allclose
-=======
-from numpy.testing import assert_raises, assert_equal
->>>>>>> 45f216d3
+from numpy.testing import assert_raises, assert_allclose, assert_equal
 from PIL import Image
 from picklable_itertools.extras import partition_all
 from six.moves import zip
@@ -18,13 +14,10 @@
 from fuel.transformers.image import (ImagesFromBytes,
                                      MinimumImageDimensions,
                                      RandomFixedSizeCrop,
-<<<<<<< HEAD
                                      RandomSpatialFlip,
                                      SamplewiseCropTransformer,
-                                     FixedSizeCrop)
-=======
+                                     FixedSizeCrop,
                                      Random2DRotation)
->>>>>>> 45f216d3
 
 
 def reorder_axes(shp):
@@ -298,7 +291,6 @@
                       numpy.empty((5, 3, 4, 2)), 'source1')
 
 
-<<<<<<< HEAD
 class TestRandomSpatialFlip(ImageTestingMixin):
 
     def setUp(self):
@@ -811,7 +803,26 @@
                                 which_sources=('source2',), location=[0, 0])
         bstream = FixedSizeCrop(self.batch_stream, (5, 4),
                                 which_sources=('source2',), location=[0, 0])
-=======
+        assert_raises(ValueError, estream.transform_source_example,
+                      numpy.empty((5, 6)), 'source2')
+        assert_raises(ValueError, bstream.transform_source_batch,
+                      [numpy.empty((7, 6))], 'source2')
+        assert_raises(ValueError, bstream.transform_source_batch,
+                      [numpy.empty((8, 6))], 'source2')
+
+    def test_window_too_big_exceptions(self):
+        stream = FixedSizeCrop(self.example_stream, (5, 4),
+                               which_sources=('source2',), location=[0, 0])
+
+        assert_raises(ValueError, stream.transform_source_example,
+                      numpy.empty((3, 4, 2)), 'source2')
+
+        bstream = FixedSizeCrop(self.batch_stream, (5, 4),
+                                which_sources=('source1',), location=[0, 0])
+
+        assert_raises(ValueError, bstream.transform_source_batch,
+                      numpy.empty((5, 3, 4, 2)), 'source1')
+
 class TestRandom2DRotation(ImageTestingMixin):
     def setUp(self):
         source1 = numpy.zeros((2, 3, 4, 5), dtype='uint8')
@@ -842,7 +853,6 @@
                                    which_sources=('source2',))
         bstream = Random2DRotation(self.batch_stream,
                                    which_sources=('source2',))
->>>>>>> 45f216d3
         assert_raises(ValueError, estream.transform_source_example,
                       numpy.empty((5, 6)), 'source2')
         assert_raises(ValueError, bstream.transform_source_batch,
@@ -850,20 +860,6 @@
         assert_raises(ValueError, bstream.transform_source_batch,
                       [numpy.empty((8, 6))], 'source2')
 
-<<<<<<< HEAD
-    def test_window_too_big_exceptions(self):
-        stream = FixedSizeCrop(self.example_stream, (5, 4),
-                               which_sources=('source2',), location=[0, 0])
-
-        assert_raises(ValueError, stream.transform_source_example,
-                      numpy.empty((3, 4, 2)), 'source2')
-
-        bstream = FixedSizeCrop(self.batch_stream, (5, 4),
-                                which_sources=('source1',), location=[0, 0])
-
-        assert_raises(ValueError, bstream.transform_source_batch,
-                      numpy.empty((5, 3, 4, 2)), 'source1')
-=======
     def test_maximum_rotation_invalid_exception(self):
         assert_raises(ValueError, Random2DRotation, self.example_stream,
                       maximum_rotation=0.0,
@@ -970,5 +966,4 @@
                                    which_sources=('source3',))
         out = bstream.transform_source_batch(self.source3, 'source3')
         assert_equal(out[0], expected[0])
-        assert_equal(out[1], expected[1])
->>>>>>> 45f216d3
+        assert_equal(out[1], expected[1])